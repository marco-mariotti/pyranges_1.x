--- conflicted
+++ resolved
@@ -7,11 +7,7 @@
 from pandas.core.frame import DataFrame
 from pandas.core.series import Series
 
-<<<<<<< HEAD
-from pyranges.names import END_COL, FORWARD_STRAND, START_COL, CHROM_COL, STRAND_COL
-=======
 from pyranges.names import CHROM_COL, END_COL, FORWARD_STRAND, START_COL, STRAND_COL
->>>>>>> 027b1c90
 
 if TYPE_CHECKING:
     import pyfaidx  # type: ignore[import]
@@ -123,15 +119,9 @@
 
     use_strand = gr.strand_values_valid
     iterables = (
-<<<<<<< HEAD
-        zip(gr[CHROM_COL], gr[START_COL], gr[END_COL], [FORWARD_STRAND])
-        if not use_strand
-        else zip(gr[CHROM_COL], gr[START_COL], gr[END_COL], gr[STRAND_COL])
-=======
         zip(gr[CHROM_COL], gr[START_COL], gr[END_COL], [FORWARD_STRAND], strict=False)
         if not use_strand
-        else zip(gr[CHROM_COL], gr[START_COL], gr[END_COL], gr[STRAND_COL], strict=False)
->>>>>>> 027b1c90
+        else zip(gr[CHROM_COL], gr[START_COL], gr[END_COL], gr[STRAND_COL], strict=True)
     )
     seqs = []
     for chromosome, start, end, strand in iterables:
